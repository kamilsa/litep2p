--- conflicted
+++ resolved
@@ -407,7 +407,6 @@
 #[cfg(test)]
 mod tests {
     use super::*;
-<<<<<<< HEAD
     use crate::multistream_select::listener_select_proto;
     use std::time::Duration;
     use tokio::net::{TcpListener, TcpStream};
@@ -751,7 +750,7 @@
 
         server.await.unwrap();
         client.await.unwrap();
-=======
+    }
 
     #[test]
     fn propose() {
@@ -891,6 +890,5 @@
                 assert_eq!(negotiated, ProtocolName::from("/sup/proto/1")),
             _ => panic!("invalid event"),
         }
->>>>>>> 1f19eacc
     }
 }